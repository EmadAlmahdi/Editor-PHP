<?php
/**
 * DataTables PHP libraries.
 *
 * PHP libraries for DataTables and DataTables Editor, utilising PHP 5.3+.
 *
 *  @author    SpryMedia
 *  @copyright 2016 SpryMedia ( http://sprymedia.co.uk )
 *  @license   http://editor.datatables.net/license DataTables Editor
 *  @link      http://editor.datatables.net
 */

namespace DataTables\Editor;
if (!defined('DATATABLES')) exit();

use DataTables;

/**
 * The Options class provides a convenient method of specifying where Editor
 * should get the list of options for a `select`, `radio` or `checkbox` field.
 * This is normally from a table that is _left joined_ to the main table being
 * edited, and a list of the values available from the joined table is shown to
 * the end user to let them select from.
 *
 * `Options` instances are used with the {@see Field->options()} method.
 *
 *  @example
 *   Get a list of options from the `sites` table
 *    ```php
 *    Field::inst( 'users.site' )
 *        ->options( Options::inst()
 *            ->table( 'sites' )
 *            ->value( 'id' )
 *            ->label( 'name' )
 *        )
 *    ```
 *
 *  @example
 *   Get a list of options with custom ordering
 *    ```php
 *    Field::inst( 'users.site' )
 *        ->options( Options::inst()
 *            ->table( 'sites' )
 *            ->value( 'id' )
 *            ->label( 'name' )
 *            ->order( 'name DESC' )
 *        )
 *    ```
 *
 *  @example
 *   Get a list of options showing the id and name in the label
 *    ```php
 *    Field::inst( 'users.site' )
 *        ->options( Options::inst()
 *            ->table( 'sites' )
 *            ->value( 'id' )
 *            ->label( [ 'name', 'id' ] )
 *            ->render( function ( $row ) {
 *              return $row['name'].' ('.$row['id'].')';
 *            } )
 *        )
 *    ```
 */
class SearchPaneOptions extends DataTables\Ext {
	/* * * * * * * * * * * * * * * * * * * * * * * * * * * * * * * * * * * * *
	 * Private parameters
	 */
	
	/** @var string Table to get the information from */
	private $_table = null;

	/** @var string Column name containing the value */
	private $_value = null;

	/** @var string[] Column names for the label(s) */
	private $_label = array();

	/** @var string[] Column names for left join */
	private $_leftJoin = array();

	/** @var callable Callback function to do rendering of labels */
	private $_renderer = null;

	/** @var callback Callback function to add where conditions */
	private $_where = null;

	/** @var string ORDER BY clause */
	private $_order = null;

	/* * * * * * * * * * * * * * * * * * * * * * * * * * * * * * * * * * * * *
	 * Public methods
	 */

	/**
	 * Get / set the column(s) to use as the label value of the options
	 *
	 * @param  null|string|string[] $_ null to get the current value, string or
	 *   array to get.
	 * @return Options|string[] Self if setting for chaining, array of values if
	 *   getting.
	 */
	public function label ( $_=null )
	{
		if ( $_ === null ) {
			return $this;
		}
		else if ( is_string($_) ) {
			$this->_label = array( $_ );
		}
		else {
			$this->_label = $_;
		}

		return $this;
	}

	/**
	 * Get / set the ORDER BY clause to use in the SQL. If this option is not
	 * provided the ordering will be based on the rendered output, either
	 * numerically or alphabetically based on the data returned by the renderer.
	 *
	 * @param  null|string $_ String to set, null to get current value
	 * @return Options|string Self if setting for chaining, string if getting.
	 */
	public function order ( $_=null )
	{
		return $this->_getSet( $this->_order, $_ );
	}

	/**
	 * Get / set the label renderer. The renderer can be used to combine
	 * multiple database columns into a single string that is shown as the label
	 * to the end user in the list of options.
	 *
	 * @param  null|callable $_ Function to set, null to get current value
	 * @return Options|callable Self if setting for chaining, callable if
	 *   getting.
	 */
	public function render ( $_=null )
	{
		return $this->_getSet( $this->_renderer, $_ );
	}

	/**
	 * Get / set the database table from which to gather the options for the
	 * list.
	 *
	 * @param  null|string $_ String to set, null to get current value
	 * @return Options|string Self if setting for chaining, string if getting.
	 */
	public function table ( $_=null )
	{
		return $this->_getSet( $this->_table, $_ );
	}

	/**
	 * Get / set the column name to use for the value in the options list. This
	 * would normally be the primary key for the table.
	 *
	 * @param  null|string $_ String to set, null to get current value
	 * @return Options|string Self if setting for chaining, string if getting.
	 */
	public function value ( $_=null )
	{
		return $this->_getSet( $this->_value, $_ );
	}

	/**
	 * Get / set the method to use for a WHERE condition if it is to be
	 * applied to the query to get the options.
	 *
	 * @param  null|callable $_ Function to set, null to get current value
	 * @return Options|callable Self if setting for chaining, callable if
	 *   getting.
	 */
	public function where ( $_=null )
	{
		return $this->_getSet( $this->_where, $_ );
	}

	/**
	 * Get / set the array values used for a leftJoin condition if it is to be
	 * applied to the query to get the options.
	 * 
	 * @param string $table to get the information from
	 * @param string $field1 the first field to get the information from
	 * @param string $operator the operation to perform on the two fields
	 * @param string $field2 the second field to get the information from
	 * @return self
	 */
	public function leftJoin ( $table, $field1, $operator, $field2 )
	{
		$this->_leftJoin[] = array(
			"table"    => $table,
			"field1"   => $field1,
			"field2"   => $field2,
			"operator" => $operator
		);

		return $this;
	}

	/**
	 * Adds all of the where conditions to the desired query
	 * 
	 * @param string $query the query being built
	 * @return self
	 */
	private function _get_where ( $query )
	{
		for ( $i=0 ; $i<count($this->_where) ; $i++ ) {
			if ( is_callable( $this->_where[$i] ) ) {
				$this->_where[$i]( $query );
			}
			else {
				$query->where(
					$this->_where[$i]['key'],
					$this->_where[$i]['value'],
					$this->_where[$i]['op']
				);
			}
		}
		return $this;
	}

	/**
	 * Adds a join for all of the leftJoin conditions to the
	 * desired query, using the appropriate values.
	 * 
	 * @param string $query the query being built
	 * @return self
	 */
	private function _perform_left_join ( $query )
	{
		if ( count($this->_leftJoin) ) {
			for ( $i=0, $ien=count($this->_leftJoin) ; $i<$ien ; $i++ ) {
				$join = $this->_leftJoin[$i];
				if ($join['field2'] === null && $join['operator'] === null) {
					$query->join(
						$join['table'],
						$join['field1'],
						'LEFT',
						false
					);
				}
				else {
					$query->join(
						$join['table'],
						$join['field1'].' '.$join['operator'].' '.$join['field2'],
						'LEFT'
					);
				}
			}
		}
		return $this;
	}

	/* * * * * * * * * * * * * * * * * * * * * * * * * * * * * * * * * * * * *
	 * Internal methods
	 */
	
	/**
	 * Execute the options (i.e. get them)
	 *
	 * @param  Database $db Database connection
	 * @return array        List of options
	 * @internal
	 */
	public function exec ( $field, $editor, $http, $fields, $leftJoinIn )
	{
		// If the value is not yet set then set the variable to be the field name
		if ( $this->_value == null) {
			$value = $field->dbField();
		}
		else {
			$value = $this->_value;
		}

		$readTable = $editor->readTable();

		// If the table is not yet set then set the table variable to be the same as editor
		// This is not taking a value from the SearchPaneOptions instance as the table should be defined in value/label. This throws up errors if not.
		if($this->_table !== null) {
			$table = $this->_table;
		}
		else if(count($readTable) > 0) {
			$table = $readTable;
		}
		else {
			$table = $editor->table();
		}

		// If the label value has not yet been set then just set it to be the same as value
		if ( $this->_label == null ) {
			$label = $value;
		}
		else {
			$label = $this->_label[0];
		}

		// Set the database from editor
		$db = $editor->db();

		$formatter = $this->_renderer;

		// We need a default formatter if one isn't provided
		if ( ! $formatter ) {
			$formatter = function ( $str ) {
				return $str;
			};
		}

		// Set up the join variable so that it will fit nicely later
		$leftJoin = gettype($this->_leftJoin) === 'array' ?
			$this->_leftJoin :
			[$this->_leftJoin];

		foreach($leftJoinIn as $lj) {
			$found = false;
			foreach($leftJoin as $lje) {
				if($lj['table'] === $lje['table']) {
					$found = true;
				}
			}
			if(!$found) {
				array_push($leftJoin, $lj);
			}
		}

		// Set the query to get the current counts for viewTotal
		$query = $db
			->query('select')
			->table( $table );

		// The last pane to have a selection runs a slightly different query
		$queryLast = $db
			->query('select')
			->table( $table );

		if ( $field->apply('get') && $field->getValue() === null ) {
			$query->get( $value." as value", "COUNT(*) as count");
			$query->group_by( $value);
			$queryLast->get( $value." as value", "COUNT(*) as count");
			$queryLast->group_by( $value);
		}

		// If a join is required then we need to add the following to the query
		// print_r($leftJoin);
		if (count($leftJoin) > 0){
			foreach($leftJoin as $lj) {
				if ($lj['field2'] === null && $lj['operator'] === null) {
					$query->join(
						$lj['table'],
						$lj['field1'],
						'LEFT',
						false
					);
<<<<<<< HEAD
=======
					$queryLast->join(
						$lj['table'],
						$lj['field1'],
						'LEFT',
						false
					);
>>>>>>> 9df9dd9f
				}
				else {
					$query->join(
						$lj['table'],
						$lj['field1'].' '.$lj['operator'].' '.$lj['field2'],
						'LEFT'
					);
<<<<<<< HEAD
=======
					$queryLast->join(
						$lj['table'],
						$lj['field1'].' '.$lj['operator'].' '.$lj['field2'],
						'LEFT'
					);
>>>>>>> 9df9dd9f
				}
			}
		}

		
		// Construct the where queries based upon the options selected by the user
		// THIS IS TO GET THE SP OPTIONS, NOT THE TABLE ENTRIES
		if( isset($http['searchPanes'])) {
			foreach ($fields as $fieldOpt) {
				if (isset($http['searchPanes'][$fieldOpt->name()])) {
					$query->where( function ($q) use ($fieldOpt, $http) {
						for($j=0, $jen=count($http['searchPanes'][$fieldOpt->name()]); $j < $jen ; $j++){
							$q->or_where(
								$fieldOpt->dbField(),
								isset($http['searchPanes_null'][$fieldOpt->name()][$j]) 
									? null
									: $http['searchPanes'][$fieldOpt->name()][$j],
								'='
							);
						}
					});
				}
			}
		}

		// If there is a last value set then a slightly different set of results is required for cascade
		// That panes results are based off of the results when only considering the selections of all of the others
		if( isset($http['searchPanes']) && isset($http['searchPanesLast'])) {
			foreach ($fields as $fieldOpt) {
				if (isset($http['searchPanes'][$fieldOpt->name()]) && $fieldOpt->name() !== $http['searchPanesLast']) {
					$queryLast->where( function ($q) use ($fieldOpt, $http) {
						for($j=0, $jen=count($http['searchPanes'][$fieldOpt->name()]); $j < $jen ; $j++){
							$q->or_where(
								$fieldOpt->dbField(),
								isset($http['searchPanes_null'][$fieldOpt->name()][$j]) 
									? null
									: $http['searchPanes'][$fieldOpt->name()][$j],
								'='
							);
						}
					});
				}
			}
		}
		
		$res = $query
			->exec()
			->fetchAll();

		$resLast = $queryLast
			->exec()
			->fetchAll();

		// Get the data for the pane options
		$q = $db
			->query('select')
			->table( $table )
			->get( $label." as label", $value." as value", "COUNT(*) as total" )
			->group_by( $value )
			->where( $this->_where );

		// If a join is required then we need to add the following to the query
		if (count($leftJoin) > 0){
			foreach($leftJoin as $lj) {
				if ($lj['field2'] === null && $lj['operator'] === null) {
					$q->join(
						$lj['table'],
						$lj['field1'],
						'LEFT',
						false
					);
				}
				else {
					$q->join(
						$lj['table'],
						$lj['field1'].' '.$lj['operator'].' '.$lj['field2'],
						'LEFT'
					);
				}
			}
		}

		if ( $this->_order ) {
			// For cases where we are ordering by a field which isn't included in the list
			// of fields to display, we need to add the ordering field, due to the
			// select distinct.
			$orderFields = explode( ',', $this->_order );

			for ( $i=0, $ien=count($orderFields) ; $i<$ien ; $i++ ) {
				$field = strtolower( $orderFields[$i] );
				$field = str_replace( ' asc', '', $field );
				$field = str_replace( ' desc', '', $field );
				$field = trim( $field );

				if ( ! in_array( $field, $fields ) ) {
					$q->get( $field );
				}
			}

			$q->order( $this->_order );
		}

		// print_r($q);

		$rows = $q
			->exec()
			->fetchAll();

		// Create the output array
		$out = array();

		for ( $i=0, $ien=count($rows) ; $i<$ien ; $i++ ) {
			$set = false;
			// Send slightly different results if this is the last pane
			if (isset($http['searchPanesLast']) && $field->name() === $http['searchPanesLast'] ) {
				for( $j=0 ; $j<count($resLast) ; $j ++) {
					if($resLast[$j]['value'] == $rows[$i]['value']){
						$out[] = array(
							"label" => $formatter($rows[$i]['label']),
							"total" => $rows[$i]['total'],
							"value" => $rows[$i]['value'],
							"count" => $resLast[$j]['count']
						);
						$set = true;
					}
				}
			}
			else {
				for( $j=0 ; $j<count($res) ; $j ++) {
					if($res[$j]['value'] == $rows[$i]['value']){
						$out[] = array(
							"label" => $formatter($rows[$i]['label']),
							"total" => $rows[$i]['total'],
							"value" => $rows[$i]['value'],
							"count" => $res[$j]['count']
						);
						$set = true;
					}
				}
			}
			if(!$set) {
				$out[] = array(
					"label" => $formatter($rows[$i]['label']),
					"total" => $rows[$i]['total'],
					"value" => $rows[$i]['value'],
					"count" => 0
				);
			}
			
		}

		// Only sort if there was no SQL order field
		if ( ! $this->_order ) {
			usort( $out, function ( $a, $b ) {
				return is_numeric($a['label']) && is_numeric($b['label']) ?
					($a['label']*1) - ($b['label']*1) :
					strcmp( $a['label'], $b['label'] );
			} );
		}

		return $out;
	}
}
	<|MERGE_RESOLUTION|>--- conflicted
+++ resolved
@@ -355,15 +355,12 @@
 						'LEFT',
 						false
 					);
-<<<<<<< HEAD
-=======
 					$queryLast->join(
 						$lj['table'],
 						$lj['field1'],
 						'LEFT',
 						false
 					);
->>>>>>> 9df9dd9f
 				}
 				else {
 					$query->join(
@@ -371,14 +368,11 @@
 						$lj['field1'].' '.$lj['operator'].' '.$lj['field2'],
 						'LEFT'
 					);
-<<<<<<< HEAD
-=======
 					$queryLast->join(
 						$lj['table'],
 						$lj['field1'].' '.$lj['operator'].' '.$lj['field2'],
 						'LEFT'
 					);
->>>>>>> 9df9dd9f
 				}
 			}
 		}
