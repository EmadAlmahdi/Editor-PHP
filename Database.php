--- conflicted
+++ resolved
@@ -145,13 +145,8 @@
 	/**
 	 * Get / set debug mode.
 	 *
-<<<<<<< HEAD
 	 *  @param bool $_ Debug mode state. If not given, then used as a getter.
 	 *  @return bool|self Debug mode state if no parameter is given, or
-=======
-	 *  @param boolean $_ Debug mode state. If not given, then used as a getter.
-	 *  @return boolean|self Debug mode state if no parameter is given, or
->>>>>>> f23d6665
 	 *    self if used as a setter.
 	 */
 	public function debug ( $set=null )
